# ****************************************************************************
# Copyright 2023 Technology Innovation Institute
#
# This program is free software: you can redistribute it and/or modify
# it under the terms of the GNU General Public License as published by
# the Free Software Foundation, either version 3 of the License, or
# (at your option) any later version.
#
# This program is distributed in the hope that it will be useful,
# but WITHOUT ANY WARRANTY; without even the implied warranty of
# MERCHANTABILITY or FITNESS FOR A PARTICULAR PURPOSE.  See the
# GNU General Public License for more details.
#
# You should have received a copy of the GNU General Public License
# along with this program.  If not, see <https://www.gnu.org/licenses/>.
# ****************************************************************************


from typing import Union, Callable
from .helper import ComplexityType
from .base_problem import BaseProblem
import functools
from math import inf, log2
from .base_constants import *


class BaseAlgorithm:
    def __init__(self, problem, **kwargs):
        """
        Base class for algorithms complexity estimator

        INPUT:

        - ``problem`` -- BaseProblem object including all necessary parameters
        - ``memory_access`` -- specifies the memory access cost model (default: 0, choices: 0 - constant, 1 - logarithmic, 2 - square-root, 3 - cube-root or deploy custom function which takes as input the logarithm of the total memory usage)
        - ``complexity_type`` -- complexity type to consider (0: estimate, 1: tilde O complexity, default 0)
        - ``bit_complexities`` -- deterimines if complexity is given in bit operations or basic operations (default 1: in bit)

        """
        self.bit_complexities = kwargs.get(BASE_BIT_COMPLEXITIES, 1)
        self._complexity_type = kwargs.get(
            BASE_COMPLEXITY_TYPE, ComplexityType.ESTIMATE.value)
        self._memory_access = kwargs.get(BASE_MEMORY_ACCESS, 0)

        self._optimal_parameters = dict()
        self._verbose_information = dict()
        self.problem = problem
        self._time_complexity = None
        self._memory_complexity = None
        self._parameter_ranges = dict()
        self._optimal_parameters_methods = self._get_optimal_parameter_methods_()
        self._current_minimum_for_early_abort = inf
        for i in self._optimal_parameters_methods:
            self._parameter_ranges[i.__name__] = {}

    @property
    def parameter_ranges(self):
        """
        Returns the set ranges in which for optimal parameters are searched by the optimization algorithm (used only for complexity type estimate)
        """
        if self.complexity_type == ComplexityType.ESTIMATE.value:
            return self._parameter_ranges

    @property
    def memory_access(self):
        """
        Returns the attribute _memory_access

        """
        return self._memory_access

    @memory_access.setter
    def memory_access(self, new_memory_access: Union[int, Callable[[float], float]]):
        """
        Sets the attribute _memory_access and resets internal state respectively

        INPUT:

        - ``new_memory_access`` -- new memory_access value

        """
        if new_memory_access not in [0, 1, 2, 3] and not callable(self.memory_access):
            raise ValueError("invalid value for memory_access")
        if self._memory_access != new_memory_access:
            self.reset()
            self._memory_access = new_memory_access

    @property
    def complexity_type(self):
        """
        Returns the attribute _complexity_type

        """
        return self._complexity_type

    @complexity_type.setter
    def complexity_type(self, input_type: Union[int, str]):
        """
        Sets the attribute _complexity_type and resets internal state respectively

        INPUT:

        - ``input_type`` -- new complexity_type value

        """
        if type(input_type) is str:
            if input_type == BASE_ESTIMATE:
                new_type = ComplexityType.ESTIMATE.value
            elif input_type == BASE_TILDEO:
                new_type = ComplexityType.TILDEO.value
            else:
                raise ValueError(
                    f"the complexity type should be either the string ESTIMATE or TILDEO")

        elif input_type not in [ComplexityType.ESTIMATE.value, ComplexityType.TILDEO.value]:
            raise ValueError("invalid value for complexity_type")

        else:
            new_type = input_type

        if self._complexity_type != new_type:
            self.reset()
            self._complexity_type = new_type

    def memory_access_cost(self, mem: float):
        """
        INPUT:

        - ```mem`` -- memory consumption of an algorithm
        - ```memory_access`` -- specifies the memory access cost model 
            (default: 0, choices: 
             0 - constant, 
             1 - logarithmic, 
             2 - square-root, 
             3 - cube-root or deploy custom function which takes as input the
                 logarithm of the total memory usage)

        """
        if self._memory_access == 0:
            return 0
        elif self._memory_access == 1:
            return log2(mem)
        elif self._memory_access == 2:
            return mem / 2
        elif self._memory_access == 3:
            return mem / 3
        elif callable(self._memory_access):
            return self._memory_access(mem)
        return 0

    def _get_verbose_information(self):
        """
        Returns dictionary with any additional information relevant to this algorithm

        """
        return dict()

    def reset(self):
        """
         Resets internal state of the algorithm

        """
        self._complexity_type = ComplexityType.ESTIMATE.value
        self._optimal_parameters = {}
        self._time_complexity = None
        self._memory_complexity = None
        self._verbose_information = None

    def set_parameter_ranges(self, parameter: str, min_value: float, max_value: float):
        """
        Set range of specific parameter (if optimal parameter is already set, it must fall in that range)

        INPUT:

        - ``parameter`` -- name of parameter to set
        - ``min_value`` -- lowerbound for parameter (inclusive)
        - ``max_value`` -- upperbound for parameter (inclusive)

        """
        if parameter not in self.parameter_names():
            raise IndexError(
                parameter + " is no valid parameter for " + str(self))
        if min_value > max_value:
            raise ValueError("minValue must be smaller or equal to maxValue")
        if parameter in self._optimal_parameters:
            if not (min_value <= self._optimal_parameters[parameter] <= max_value):
                raise ValueError("current optimal parameter does not fall in this range,"
                                 " reset optimal parameters or choose a different range")

        self._parameter_ranges[parameter]["min"] = min_value
        self._parameter_ranges[parameter]["max"] = max_value

    def _do_valid_parameters_in_current_ranges_exist(self):
        if any(i not in self._optimal_parameters.keys() for i in self.parameter_names()):
            return False
        return True

    def _compute_time_complexity(self, parameters: dict):
        """
        Compute and return the time complexity of the algorithm for a given set of parameters

        INPUT:

        - ``parameters`` -- dictionary including the parameters

        """
        raise NotImplementedError

    def _compute_memory_complexity(self, parameters: dict):
        """
        Compute and return the memory complexity of the algorithm for a given set of parameters

        INPUT:

        - ``parameters`` -- dictionary including the parameters

        """
        raise NotImplementedError

    def _compute_tilde_o_time_complexity(self, parameters):
        """
        Compute and return the tilde-O time complexity of the algorithm for a given set of parameters

        INPUT:

        - ``parameters`` -- dictionary including the parameters

        """
        raise NotImplementedError

    def _compute_tilde_o_memory_complexity(self, parameters):
        """
        Compute and return the tilde-O memory complexity of the algorithm for a given set of parameters

        INPUT:

        - ``parameters`` -- dictionary including the parameters

        """
        raise NotImplementedError

    def _find_optimal_tilde_o_parameters(self):
        raise NotImplementedError

    def _get_optimal_parameter_methods_(self):
        """
        Return a list of methods decorated with @optimal_parameter ordered by linenumber of appearance

        """
        def sort_operator(v):
            return v[1]

        import inspect

        def is_optimal_parameter_method(object):
            return inspect.ismethod(object) and hasattr(object, "__wrapped__")

        members = []
        for _, f in inspect.getmembers(self, predicate=is_optimal_parameter_method):
            _, start_line = inspect.getsourcelines(f)
            members.append([f, start_line])
        members.sort(key=sort_operator)

        return [f[0] for f in members]

    def _is_early_abort_possible(self, time_lower_bound: float):
        """
        checks whether the current time lower bound is below the
        early exit limit
        """
        if time_lower_bound > self._current_minimum_for_early_abort:
            return True
        return False

    def _find_optimal_parameters(self):
        """
        Enumerates all valid parameter configurations within the _parameter_ranges and saves the best
        result (according to time complexity) in `_optimal_parameters`

        """

        time = inf
        for params in self._valid_choices():
            tmp_time = self._compute_time_complexity(params)
            tmp_memory = self._compute_memory_complexity(params)
            if self.bit_complexities:
                tmp_memory = self.problem.to_bitcomplexity_memory(tmp_memory)

            tmp_time += self.memory_access_cost(tmp_memory)

            if tmp_time < time and tmp_memory <= self.problem.memory_bound:
                time, memory = tmp_time, tmp_memory
                self._current_minimum_for_early_abort = tmp_time
                for i in params:
                    self._optimal_parameters[i] = params[i]
        self._current_minimum_for_early_abort = inf

    def _get_optimal_parameter(self, key: str):
        """
        Returns the optimal value for the parameter `key`. Either calculates the asymptotic optimization or
        for real instances. This function is meant for fetching optimization parameters which need to be optimized together.

        """
        if key not in self._optimal_parameters:
            if self.complexity_type == ComplexityType.ESTIMATE.value:
                self._call_all_preceeding_optimal_parameter_functions(key)
                self._find_optimal_parameters()
            elif self.complexity_type == ComplexityType.TILDEO.value:
                self._find_optimal_tilde_o_parameters()

        return self._optimal_parameters.get(key)

    def get_optimal_parameters_dict(self):
        """
        Returns the optimal parameters dictionary

        """
        return self._optimal_parameters

    def _fix_ranges_for_already_set_parmeters(self):
        """
        returns a new parameter rangers dictionary, which fixes already 
        optimal paramters.

        """
        parameters = self._optimal_parameters
        ranges = self._parameter_ranges
        new_ranges = {i: ranges[i].copy() if i not in parameters else {"min": parameters[i], "max": parameters[i]}
                      for i in ranges}
        return new_ranges

    def _valid_choices(self):
        """
        Generator which yields on each call a new set of valid parameters based on the `_parameter_ranges` and already
        set parameters in `_optimal_parameters`

        """
        new_ranges = self._fix_ranges_for_already_set_parmeters()
        indices = {i: new_ranges[i]["min"] for i in new_ranges}
        keys = [i for i in indices]
        stop = False
        while not stop:
            yield indices
            indices[next(iter(indices))] += 1
            for i in range(len(keys)):
                if indices[keys[i]] > new_ranges[keys[i]]["max"]:
                    indices[keys[i]] = new_ranges[keys[i]]["min"]
                    if i != len(keys) - 1:
                        indices[keys[i + 1]] += 1
                    else:
                        stop = True
                else:
                    break

    def __set_dict(self, **kwargs):
        """
        Returns a dictionary of parameters whose values are all either optimized or they are all specified in kwargs.
        """
        params = dict()
        if kwargs != {}:
            missing_parameters = [
                x for x in self.parameter_names() if x not in list(kwargs.keys())]
            if missing_parameters:
                raise ValueError(
                    f"values for the parameters in the list {missing_parameters} must be provided")
            else:
                for i in self.parameter_names():
                    params[i] = kwargs.get(i)
        else:
            params = self.optimal_parameters()
        return params

    def set_parameters(self, parameters: dict):
        """
        Set optimal parameters to predifined values:

        INPUT:

        - ``parameters`` -- dictionary including parameters to set (for a subset of optimal_parameters functions)

        """
        save_complexity_type = self.complexity_type
        self.reset()
        self.complexity_type = save_complexity_type

        s = self._optimal_parameters_methods
        for i in parameters.keys():
            if str(i) not in [j.__name__ for j in s]:
                raise ValueError(
                    i + " is not a valid parameter for " + str(self))
            self._parameter_ranges[i]["max"] = max(
                parameters[i], self._parameter_ranges[i]["max"])
            self._parameter_ranges[i]["min"] = min(
                parameters[i], self._parameter_ranges[i]["min"])

            self._optimal_parameters[i] = parameters[i]

        self._memory_complexity = None
        self._time_complexity = None

    def time_complexity(self, **kwargs):
        """
        Return the time complexity of the algorithm

        INPUT:

        - ``optimal_parameters`` -- if for each optimal parameter of the algorithm a value is provided the computation is done based on those parameters

        """
        if kwargs == {}:
            if self._time_complexity is not None:
                return self._time_complexity
            else:
                params = self.optimal_parameters()
        else:
            params = self.__set_dict(**kwargs)

        if not self._do_valid_parameters_in_current_ranges_exist():
            self._time_complexity = inf
            self._memory_complexity = inf
            return inf

        if self._complexity_type == ComplexityType.ESTIMATE.value:
            self._time_complexity = self._compute_time_complexity(params)
            if self.bit_complexities:
                self._time_complexity = self.problem.to_bitcomplexity_time(
                    self._time_complexity)
<<<<<<< HEAD
            self._time_complexity += self.memory_access_cost(self.memory_complexity())

=======

            if self._memory_access != 0:
                self._time_complexity += self.memory_access_cost(
                    self.memory_complexity())
>>>>>>> 0cbad763
        else:
            self._time_complexity = self._compute_tilde_o_time_complexity(
                params)

        return self._time_complexity

    def memory_complexity(self, **kwargs):
        """
        Return the memory complexity of the algorithm

        INPUT:

        - ``optimal_parameters`` -- if for each optimal parameter of the algorithm a value is provided the computation is done based on those parameters

        """

        if kwargs == {}:
            if self._memory_complexity is not None:
                return self._memory_complexity
            else:
                params = self.optimal_parameters()
        else:
            params = self.__set_dict(**kwargs)

        if not self._do_valid_parameters_in_current_ranges_exist():
            self._time_complexity = inf
            self._memory_complexity = inf
            return inf

        if self._complexity_type == ComplexityType.ESTIMATE.value:
            self._memory_complexity = self._compute_memory_complexity(params)
            if self.bit_complexities:
                self._memory_complexity = self.problem.to_bitcomplexity_memory(
                    self._memory_complexity)
        else:
            self._memory_complexity = self._compute_tilde_o_memory_complexity(
                params)

        return self._memory_complexity

    def optimal_parameters(self):
        """
        Return a dictionary of optimal parameters

        TESTS::

            sage: from cryptographic_estimators import BaseAlgorithm, BaseProblem
            sage: BaseAlgorithm(BaseProblem()).optimal_parameters()
            {}
        """
        if self.has_optimal_parameter():
            for f in self._optimal_parameters_methods:
                _ = f()
        return self._optimal_parameters

    def _call_all_preceeding_optimal_parameter_functions(self, key: str):
        """
        call the decorator function for each parameter, if they are optimal.

        """

        if self.has_optimal_parameter():
            for f in self._optimal_parameters_methods:
                if f.__name__ == key:
                    break
                _ = f()

    def has_optimal_parameter(self):
        """
        Return `True` if the algorithm has optimal parameter

        TESTS::

            sage: from cryptographic_estimators import BaseAlgorithm, BaseProblem
            sage: BaseAlgorithm(BaseProblem()).has_optimal_parameter()
            False
        """
        return len(self._optimal_parameters_methods) > 0

    def parameter_names(self):
        """
        Return the list with the names of the algorithm's parameters

        TESTS::

            sage: from cryptographic_estimators import BaseAlgorithm, BaseProblem
            sage: BaseAlgorithm(BaseProblem()).parameter_names()
            []
        """
        parameter_method_names = []
        if self.has_optimal_parameter():
            parameter_method_names = [
                i.__name__ for i in self._optimal_parameters_methods]
        return parameter_method_names


def optimal_parameter(func):
    """
    Decorator to indicate optimization parameter in BaseAlgorithm

    INPUT:

    - ``func`` -- a method of a BaseAlgoritm subclass
    """

    @functools.wraps(func)
    def optimal_parameter(*args, **kwargs):
        name = func.__name__
        self = args[0]
        if name not in self._optimal_parameters:
            temp = func(*args, **kwargs)
            if temp is not None:
                self._optimal_parameters[name] = temp
        return self._optimal_parameters.get(name)

    return optimal_parameter<|MERGE_RESOLUTION|>--- conflicted
+++ resolved
@@ -425,15 +425,9 @@
             if self.bit_complexities:
                 self._time_complexity = self.problem.to_bitcomplexity_time(
                     self._time_complexity)
-<<<<<<< HEAD
+
             self._time_complexity += self.memory_access_cost(self.memory_complexity())
 
-=======
-
-            if self._memory_access != 0:
-                self._time_complexity += self.memory_access_cost(
-                    self.memory_complexity())
->>>>>>> 0cbad763
         else:
             self._time_complexity = self._compute_tilde_o_time_complexity(
                 params)
