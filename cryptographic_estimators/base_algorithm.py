# ****************************************************************************
# Copyright 2023 Technology Innovation Institute
#
# This program is free software: you can redistribute it and/or modify
# it under the terms of the GNU General Public License as published by
# the Free Software Foundation, either version 3 of the License, or
# (at your option) any later version.
#
# This program is distributed in the hope that it will be useful,
# but WITHOUT ANY WARRANTY; without even the implied warranty of
# MERCHANTABILITY or FITNESS FOR A PARTICULAR PURPOSE.  See the
# GNU General Public License for more details.
#
# You should have received a copy of the GNU General Public License
# along with this program.  If not, see <https://www.gnu.org/licenses/>.
# ****************************************************************************


from typing import Union, Callable
from .helper import ComplexityType
from .base_problem import BaseProblem
import functools
from math import inf, log2
from .base_constants import BASE_BIT_COMPLEXITIES, BASE_COMPLEXITY_TYPE, BASE_ESTIMATE, BASE_MEMORY_ACCESS, BASE_TILDEO


class BaseAlgorithm:
    def __init__(self, problem: BaseProblem, **kwargs):
        """
        Base class for algorithms complexity estimator

        INPUT:

        - ``problem`` -- BaseProblem object including all necessary parameters
        - ``memory_access`` -- specifies the memory access cost model (default: 0, choices: 0 - constant, 1 - logarithmic, 2 - square-root, 3 - cube-root or deploy custom function which takes as input the logarithm of the total memory usage)
        - ``complexity_type`` -- complexity type to consider (0: estimate, 1: tilde O complexity, default 0)
        - ``bit_complexities`` -- deterimines if complexity is given in bit operations or basic operations (default 1: in bit)

        """
        self.bit_complexities = kwargs.get(BASE_BIT_COMPLEXITIES, 1)
        self._complexity_type = kwargs.get(
            BASE_COMPLEXITY_TYPE, ComplexityType.ESTIMATE.value)
        self._memory_access = kwargs.get(BASE_MEMORY_ACCESS, 0)

        self._optimal_parameters = dict()
        self._verbose_information = dict()
        self.problem = problem
        self._time_complexity = None
        self._memory_complexity = None
        self._parameter_ranges = dict()
        self._optimal_parameters_methods = self._get_optimal_parameter_methods_()
        self._current_minimum_for_early_abort = inf
        for i in self._optimal_parameters_methods:
            self._parameter_ranges[i.__name__] = {}

    @property
    def parameter_ranges(self):
        """
        Returns the set ranges in which for optimal parameters are searched by the optimization algorithm (used only for complexity type estimate)
        """
        if self.complexity_type == ComplexityType.ESTIMATE.value:
            return self._parameter_ranges

    @property
    def memory_access(self):
        """
        Returns the attribute _memory_access

        """
        return self._memory_access

    @memory_access.setter
    def memory_access(self, new_memory_access: Union[int, Callable[[float], float]]):
        """
        Sets the attribute _memory_access and resets internal state respectively

        INPUT:

        - ``new_memory_access`` -- new memory_access value

        """
        if new_memory_access not in [0, 1, 2, 3] and not callable(self.memory_access):
            raise ValueError("invalid value for memory_access")
        if self._memory_access != new_memory_access:
            self.reset()
            self._memory_access = new_memory_access

    @property
    def complexity_type(self):
        """
        Returns the attribute _complexity_type

        """
        return self._complexity_type

    @complexity_type.setter
    def complexity_type(self, input_type: Union[int, str]):
        """
        Sets the attribute _complexity_type and resets internal state respectively

        INPUT:

        - ``input_type`` -- new complexity_type value

        """
        if type(input_type) is str:
            if input_type == BASE_ESTIMATE:
                new_type = ComplexityType.ESTIMATE.value
            elif input_type == BASE_TILDEO:
                new_type = ComplexityType.TILDEO.value
            else:
                raise ValueError(
                    f"the complexity type should be either the string ESTIMATE or TILDEO")

        elif input_type not in [ComplexityType.ESTIMATE.value, ComplexityType.TILDEO.value]:
            raise ValueError("invalid value for complexity_type")

        else:
            new_type = input_type

        if self._complexity_type != new_type:
            self.reset()
            self._complexity_type = new_type

    def memory_access_cost(self, mem: float):
        """
        INPUT:

        - ```mem`` -- memory consumption of an algorithm
        - ```memory_access`` -- specifies the memory access cost model 
            (default: 0, choices: 
             0 - constant, 
             1 - logarithmic, 
             2 - square-root, 
             3 - cube-root or deploy custom function which takes as input the
                 logarithm of the total memory usage)

        """
        if self._memory_access == 0:
            return 0
        elif self._memory_access == 1:
            return log2(mem)
        elif self._memory_access == 2:
            return mem / 2
        elif self._memory_access == 3:
            return mem / 3
        elif callable(self._memory_access):
            return self._memory_access(mem)
        return 0

    def _get_verbose_information(self):
        """
        Returns dictionary with any additional information relevant to this algorithm

        """
        return dict()

    def reset(self):
        """
         Resets internal state of the algorithm

        """
        self._complexity_type = ComplexityType.ESTIMATE.value
        self._optimal_parameters = {}
        self._time_complexity = None
        self._memory_complexity = None
        self._verbose_information = None

    def set_parameter_ranges(self, parameter: str, min_value: float, max_value: float):
        """
        Set range of specific parameter (if optimal parameter is already set, it must fall in that range)

        INPUT:

        - ``parameter`` -- name of parameter to set
        - ``min_value`` -- lowerbound for parameter (inclusive)
        - ``max_value`` -- upperbound for parameter (inclusive)

        """
        if parameter not in self.parameter_names():
            raise IndexError(
                parameter + " is no valid parameter for " + str(self))
        if min_value > max_value:
            raise ValueError("minValue must be smaller or equal to maxValue")
        if parameter in self._optimal_parameters:
            if not (min_value <= self._optimal_parameters[parameter] <= max_value):
                raise ValueError("current optimal parameter does not fall in this range,"
                                 " reset optimal parameters or choose a different range")

        self._parameter_ranges[parameter]["min"] = min_value
        self._parameter_ranges[parameter]["max"] = max_value

    def _do_valid_parameters_in_current_ranges_exist(self):
        if any(i not in self._optimal_parameters.keys() for i in self.parameter_names()):
            return False
        return True

    def _compute_time_complexity(self, parameters: dict):
        """
        Compute and return the time complexity of the algorithm for a given set of parameters

        INPUT:

        - ``parameters`` -- dictionary including the parameters

        """
        raise NotImplementedError

    def _compute_memory_complexity(self, parameters: dict):
        """
        Compute and return the memory complexity of the algorithm for a given set of parameters

        INPUT:

        - ``parameters`` -- dictionary including the parameters

        """
        raise NotImplementedError

    def _compute_tilde_o_time_complexity(self, parameters):
        """
        Compute and return the tilde-O time complexity of the algorithm for a given set of parameters

        INPUT:

        - ``parameters`` -- dictionary including the parameters

        """
        raise NotImplementedError

    def _compute_tilde_o_memory_complexity(self, parameters):
        """
        Compute and return the tilde-O memory complexity of the algorithm for a given set of parameters

        INPUT:

        - ``parameters`` -- dictionary including the parameters

        """
        raise NotImplementedError

    def _find_optimal_tilde_o_parameters(self):
        raise NotImplementedError

    def _get_optimal_parameter_methods_(self):
        """
        Return a list of methods decorated with @optimal_parameter ordered by linenumber of appearance

        """
        def sort_operator(v):
            return v[1]

        import inspect

        def is_optimal_parameter_method(object):
            return inspect.ismethod(object) and hasattr(object, "__wrapped__")

        members = []
        for _, f in inspect.getmembers(self, predicate=is_optimal_parameter_method):
            _, start_line = inspect.getsourcelines(f)
            members.append([f, start_line])
        members.sort(key=sort_operator)

        return [f[0] for f in members]

    def _is_early_abort_possible(self, time_lower_bound: float):
        """
        checks whether the current time lower bound is below the
        early exit limit
        """
        if time_lower_bound > self._current_minimum_for_early_abort:
            return True
        return False

    def _find_optimal_parameters(self):
        """
        Enumerates all valid parameter configurations within the _parameter_ranges and saves the best
        result (according to time complexity) in `_optimal_parameters`

        """

        time = inf
        for params in self._valid_choices():
            tmp_time = self._compute_time_complexity(params)
            tmp_memory = self._compute_memory_complexity(params)
            if self.bit_complexities:
                tmp_memory = self.problem.to_bitcomplexity_memory(tmp_memory)

            tmp_time += self.memory_access_cost(tmp_memory)

            if tmp_time < time and tmp_memory <= self.problem.memory_bound:
                time, memory = tmp_time, tmp_memory
                self._current_minimum_for_early_abort = tmp_time
                for i in params:
                    self._optimal_parameters[i] = params[i]
        self._current_minimum_for_early_abort = inf

    def _get_optimal_parameter(self, key: str):
        """
        Returns the optimal value for the parameter `key`. Either calculates the asymptotic optimization or
        for real instances. This function is meant for fetching optimization parameters which need to be optimized together.

        """
        if key not in self._optimal_parameters:
            if self.complexity_type == ComplexityType.ESTIMATE.value:
                self._call_all_preceeding_optimal_parameter_functions(key)
                self._find_optimal_parameters()
            elif self.complexity_type == ComplexityType.TILDEO.value:
                self._find_optimal_tilde_o_parameters()

        return self._optimal_parameters.get(key)

    def get_optimal_parameters_dict(self):
        """
        Returns the optimal parameters dictionary

        """
        return self._optimal_parameters

    def _fix_ranges_for_already_set_parmeters(self):
        """
        returns a new parameter rangers dictionary, which fixes already 
        optimal paramters.

        """
        parameters = self._optimal_parameters
        ranges = self._parameter_ranges
        new_ranges = {i: ranges[i].copy() if i not in parameters else {"min": parameters[i], "max": parameters[i]}
                      for i in ranges}
        return new_ranges

    def _are_parameters_invalid(self, parameters: dict):
        """
        Specifies constraints on the parameters
        """
        return False

    def _valid_choices(self):
        """
        Generator which yields on each call a new set of valid parameters based on the `_parameter_ranges` and already
        set parameters in `_optimal_parameters`

        """
        new_ranges = self._fix_ranges_for_already_set_parmeters()
        indices = {i: new_ranges[i]["min"] for i in new_ranges}
        keys = [i for i in indices]
        stop = False
        while not stop:
            if not self._are_parameters_invalid(indices):
                yield indices
            indices[next(iter(indices))] += 1
            for i in range(len(keys)):
                if indices[keys[i]] > new_ranges[keys[i]]["max"]:
                    indices[keys[i]] = new_ranges[keys[i]]["min"]
                    if i != len(keys) - 1:
                        indices[keys[i + 1]] += 1
                    else:
                        stop = True
                else:
                    break

    def __set_dict(self, **kwargs):
        """
        Returns a dictionary of parameters whose values are all either optimized or they are all specified in kwargs.
        """
        params = dict()
        if kwargs != {}:
            missing_parameters = [
                x for x in self.parameter_names() if x not in list(kwargs.keys())]
            if missing_parameters:
                raise ValueError(
                    f"values for the parameters in the list {missing_parameters} must be provided")
            else:
                for i in self.parameter_names():
                    params[i] = kwargs.get(i)
        else:
            params = self.optimal_parameters()
        return params

    def set_parameters(self, parameters: dict):
        """
        Set optimal parameters to predifined values:

        INPUT:

        - ``parameters`` -- dictionary including parameters to set (for a subset of optimal_parameters functions)

        """
        save_complexity_type = self.complexity_type
        self.reset()
        self.complexity_type = save_complexity_type

        s = self._optimal_parameters_methods
        for i in parameters.keys():
            if str(i) not in [j.__name__ for j in s]:
                raise ValueError(
                    i + " is not a valid parameter for " + str(self))
            self._parameter_ranges[i]["max"] = max(
                parameters[i], self._parameter_ranges[i]["max"])
            self._parameter_ranges[i]["min"] = min(
                parameters[i], self._parameter_ranges[i]["min"])

            self._optimal_parameters[i] = parameters[i]

        self._memory_complexity = None
        self._time_complexity = None

    def time_complexity(self, **kwargs):
        """
        Return the time complexity of the algorithm

        INPUT:

        - ``optimal_parameters`` -- if for each optimal parameter of the algorithm a value is provided the computation is done based on those parameters

        """
        if kwargs == {}:
            if self._time_complexity is not None:
                return self._time_complexity
            else:
                params = self.optimal_parameters()
                if not self._do_valid_parameters_in_current_ranges_exist():
                    self._time_complexity = inf
                    self._memory_complexity = inf
                    return inf
        else:
            params = self.__set_dict(**kwargs)

        if self._complexity_type == ComplexityType.ESTIMATE.value:
            temp_time_complexity = self._compute_time_complexity(params)
            if self.bit_complexities:
<<<<<<< HEAD
                temp_time_complexity = self.problem.to_bitcomplexity_time(
                    temp_time_complexity)
            
            if self._memory_access != 0:
                temp_time_complexity += self.memory_access_cost(self.memory_complexity())
=======
                self._time_complexity = self.problem.to_bitcomplexity_time(
                    self._time_complexity)

            self._time_complexity += self.memory_access_cost(
                self.memory_complexity())

>>>>>>> 0782eff5
        else:
            temp_time_complexity = self._compute_tilde_o_time_complexity(
                params)

        if kwargs == {}:
            self._time_complexity = temp_time_complexity
        return temp_time_complexity

    def memory_complexity(self, **kwargs):
        """
        Return the memory complexity of the algorithm

        INPUT:

        - ``optimal_parameters`` -- if for each optimal parameter of the algorithm a value is provided the computation is done based on those parameters

        """

        if kwargs == {}:
            if self._memory_complexity is not None:
                return self._memory_complexity
            else:
                params = self.optimal_parameters()
                if not self._do_valid_parameters_in_current_ranges_exist():
                    self._time_complexity = inf
                    self._memory_complexity = inf
                    return inf
        else:
            params = self.__set_dict(**kwargs)

        if self._complexity_type == ComplexityType.ESTIMATE.value:
            temp_memory_complexity = self._compute_memory_complexity(params)
            if self.bit_complexities:
                temp_memory_complexity = self.problem.to_bitcomplexity_memory(
                    temp_memory_complexity)
        else:
            temp_memory_complexity = self._compute_tilde_o_memory_complexity(
                params)

        if kwargs == {}:
            self._memory_complexity = temp_memory_complexity
        return temp_memory_complexity

    def optimal_parameters(self):
        """
        Return a dictionary of optimal parameters

        TESTS::

            sage: from cryptographic_estimators import BaseAlgorithm, BaseProblem
            sage: BaseAlgorithm(BaseProblem()).optimal_parameters()
            {}
        """
        if self.has_optimal_parameter():
            for f in self._optimal_parameters_methods:
                _ = f()
        return self._optimal_parameters

    def _call_all_preceeding_optimal_parameter_functions(self, key: str):
        """
        call the decorator function for each parameter, if they are optimal.

        """

        if self.has_optimal_parameter():
            for f in self._optimal_parameters_methods:
                if f.__name__ == key:
                    break
                _ = f()

    def has_optimal_parameter(self):
        """
        Return `True` if the algorithm has optimal parameter

        TESTS::

            sage: from cryptographic_estimators import BaseAlgorithm, BaseProblem
            sage: BaseAlgorithm(BaseProblem()).has_optimal_parameter()
            False
        """
        return len(self._optimal_parameters_methods) > 0

    def parameter_names(self):
        """
        Return the list with the names of the algorithm's parameters

        TESTS::

            sage: from cryptographic_estimators import BaseAlgorithm, BaseProblem
            sage: BaseAlgorithm(BaseProblem()).parameter_names()
            []
        """
        parameter_method_names = []
        if self.has_optimal_parameter():
            parameter_method_names = [
                i.__name__ for i in self._optimal_parameters_methods]
        return parameter_method_names


def optimal_parameter(func):
    """
    Decorator to indicate optimization parameter in BaseAlgorithm

    INPUT:

    - ``func`` -- a method of a BaseAlgoritm subclass
    """

    @functools.wraps(func)
    def optimal_parameter(*args, **kwargs):
        name = func.__name__
        self = args[0]
        if name not in self._optimal_parameters:
            temp = func(*args, **kwargs)
            if temp is not None:
                self._optimal_parameters[name] = temp
        return self._optimal_parameters.get(name)

    return optimal_parameter<|MERGE_RESOLUTION|>--- conflicted
+++ resolved
@@ -21,11 +21,11 @@
 from .base_problem import BaseProblem
 import functools
 from math import inf, log2
-from .base_constants import BASE_BIT_COMPLEXITIES, BASE_COMPLEXITY_TYPE, BASE_ESTIMATE, BASE_MEMORY_ACCESS, BASE_TILDEO
+from .base_constants import *
 
 
 class BaseAlgorithm:
-    def __init__(self, problem: BaseProblem, **kwargs):
+    def __init__(self, problem, **kwargs):
         """
         Base class for algorithms complexity estimator
 
@@ -121,11 +121,11 @@
         if self._complexity_type != new_type:
             self.reset()
             self._complexity_type = new_type
-
+    
     def memory_access_cost(self, mem: float):
         """
         INPUT:
-
+    
         - ```mem`` -- memory consumption of an algorithm
         - ```memory_access`` -- specifies the memory access cost model 
             (default: 0, choices: 
@@ -134,7 +134,7 @@
              2 - square-root, 
              3 - cube-root or deploy custom function which takes as input the
                  logarithm of the total memory usage)
-
+    
         """
         if self._memory_access == 0:
             return 0
@@ -217,31 +217,6 @@
         """
         raise NotImplementedError
 
-    def _compute_tilde_o_time_complexity(self, parameters):
-        """
-        Compute and return the tilde-O time complexity of the algorithm for a given set of parameters
-
-        INPUT:
-
-        - ``parameters`` -- dictionary including the parameters
-
-        """
-        raise NotImplementedError
-
-    def _compute_tilde_o_memory_complexity(self, parameters):
-        """
-        Compute and return the tilde-O memory complexity of the algorithm for a given set of parameters
-
-        INPUT:
-
-        - ``parameters`` -- dictionary including the parameters
-
-        """
-        raise NotImplementedError
-
-    def _find_optimal_tilde_o_parameters(self):
-        raise NotImplementedError
-
     def _get_optimal_parameter_methods_(self):
         """
         Return a list of methods decorated with @optimal_parameter ordered by linenumber of appearance
@@ -285,7 +260,7 @@
             tmp_memory = self._compute_memory_complexity(params)
             if self.bit_complexities:
                 tmp_memory = self.problem.to_bitcomplexity_memory(tmp_memory)
-
+            
             tmp_time += self.memory_access_cost(tmp_memory)
 
             if tmp_time < time and tmp_memory <= self.problem.memory_bound:
@@ -329,12 +304,6 @@
                       for i in ranges}
         return new_ranges
 
-    def _are_parameters_invalid(self, parameters: dict):
-        """
-        Specifies constraints on the parameters
-        """
-        return False
-
     def _valid_choices(self):
         """
         Generator which yields on each call a new set of valid parameters based on the `_parameter_ranges` and already
@@ -346,8 +315,7 @@
         keys = [i for i in indices]
         stop = False
         while not stop:
-            if not self._are_parameters_invalid(indices):
-                yield indices
+            yield indices
             indices[next(iter(indices))] += 1
             for i in range(len(keys)):
                 if indices[keys[i]] > new_ranges[keys[i]]["max"]:
@@ -419,37 +387,27 @@
                 return self._time_complexity
             else:
                 params = self.optimal_parameters()
-                if not self._do_valid_parameters_in_current_ranges_exist():
-                    self._time_complexity = inf
-                    self._memory_complexity = inf
-                    return inf
         else:
             params = self.__set_dict(**kwargs)
 
+        if not self._do_valid_parameters_in_current_ranges_exist():
+            self._time_complexity = inf
+            self._memory_complexity = inf
+            return inf
+
         if self._complexity_type == ComplexityType.ESTIMATE.value:
-            temp_time_complexity = self._compute_time_complexity(params)
+            self._time_complexity = self._compute_time_complexity(params)
             if self.bit_complexities:
-<<<<<<< HEAD
                 temp_time_complexity = self.problem.to_bitcomplexity_time(
                     temp_time_complexity)
-            
+
             if self._memory_access != 0:
                 temp_time_complexity += self.memory_access_cost(self.memory_complexity())
-=======
-                self._time_complexity = self.problem.to_bitcomplexity_time(
-                    self._time_complexity)
-
-            self._time_complexity += self.memory_access_cost(
-                self.memory_complexity())
-
->>>>>>> 0782eff5
         else:
-            temp_time_complexity = self._compute_tilde_o_time_complexity(
+            self._time_complexity = self._compute_tilde_o_time_complexity(
                 params)
 
-        if kwargs == {}:
-            self._time_complexity = temp_time_complexity
-        return temp_time_complexity
+        return self._time_complexity
 
     def memory_complexity(self, **kwargs):
         """
@@ -466,25 +424,24 @@
                 return self._memory_complexity
             else:
                 params = self.optimal_parameters()
-                if not self._do_valid_parameters_in_current_ranges_exist():
-                    self._time_complexity = inf
-                    self._memory_complexity = inf
-                    return inf
         else:
             params = self.__set_dict(**kwargs)
 
+        if not self._do_valid_parameters_in_current_ranges_exist():
+            self._time_complexity = inf
+            self._memory_complexity = inf
+            return inf
+
         if self._complexity_type == ComplexityType.ESTIMATE.value:
-            temp_memory_complexity = self._compute_memory_complexity(params)
+            self._memory_complexity = self._compute_memory_complexity(params)
             if self.bit_complexities:
-                temp_memory_complexity = self.problem.to_bitcomplexity_memory(
-                    temp_memory_complexity)
+                self._memory_complexity = self.problem.to_bitcomplexity_memory(
+                    self._memory_complexity)
         else:
-            temp_memory_complexity = self._compute_tilde_o_memory_complexity(
+            self._memory_complexity = self._compute_tilde_o_memory_complexity(
                 params)
 
-        if kwargs == {}:
-            self._memory_complexity = temp_memory_complexity
-        return temp_memory_complexity
+        return self._memory_complexity
 
     def optimal_parameters(self):
         """
