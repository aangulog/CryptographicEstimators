--- conflicted
+++ resolved
@@ -27,12 +27,8 @@
         INPUT:
 
         - ``problem`` -- LEProblem object including all necessary parameters
-        - ``cost_for_list_operation`` -- Cost in Fq additions for one list operation in the SBC and KMP algorithm (default n-m)
-        - ``memory_for_list_element`` -- Memory in Fq elements for one list element in the SBC and KMP algorithm (default n-m)
-<<<<<<< HEAD
-=======
-
->>>>>>> 0782eff5
+        - ``cost_for_list_operation`` -- cost in Fq additions for one list operation in the SBC and KMP algorithms (default: n-m)
+        - ``memory_for_list_element`` -- memory in Fq elements for one list element in the SBC and KMP algorithms (default: n-m)
         """
         super(PKAlgorithm, self).__init__(problem, **kwargs)
         n, m, _, _ = self.problem.get_parameters()
