--- conflicted
+++ resolved
@@ -27,14 +27,9 @@
         INPUT:
 
         - ``problem`` -- LEProblem object including all necessary parameters
-<<<<<<< HEAD
-        - ``cost_for_list_operation`` -- Cost in Fq additions for one list operation in the SBC and KMP algorithms (default: n-m)
-        - ``memory_for_list_element`` -- Memory in Fq elements for one list element in the SBC and KMP algorithms (default: n-m)
-=======
         - ``cost_for_list_operation`` -- Cost in Fq additions for one list operation in the SBC and KMP algorithm (default n-m)
         - ``memory_for_list_element`` -- Memory in Fq elements for one list element in the SBC and KMP algorithm (default n-m)
 
->>>>>>> b357d39b
         """
         super(PKAlgorithm, self).__init__(problem, **kwargs)
         n, m, _, _ = self.problem.get_parameters()
