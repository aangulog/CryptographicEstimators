--- conflicted
+++ resolved
@@ -67,11 +67,7 @@
         """
         returns `true` if `parameters` is an invalid parameter set
         """
-<<<<<<< HEAD
-        return NotImplementedError
-=======
         raise NotImplementedError
->>>>>>> e4508182
 
     def _find_optimal_parameters(self):
         """
