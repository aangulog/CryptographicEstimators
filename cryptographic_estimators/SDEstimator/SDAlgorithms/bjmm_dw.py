--- conflicted
+++ resolved
@@ -134,15 +134,7 @@
         """
         return self._get_optimal_parameter("w2")
 
-<<<<<<< HEAD
     def _are_parameters_invalid(self, parameters):
-=======
-    def _are_parameters_invalid(self, parameters: dict):
-        """
-        return if the parameter set `parameters` is invalid
-
-        """
->>>>>>> 3bbfe7ea
         _, k, w, _ = self.problem.get_parameters()
         par = SimpleNamespace(**parameters)
 
